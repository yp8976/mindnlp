--- conflicted
+++ resolved
@@ -84,12 +84,8 @@
         ("falcon", "FalconModel"),
         ("fastspeech2_conformer", "FastSpeech2ConformerModel"),
         ("flava", "FlavaModel"),
-<<<<<<< HEAD
         ("fnet","FNetModel"),
-        ("focalnet","FocalNetModel"),
-=======
         ("focalnet", "FocalNetModel"),
->>>>>>> 541ba7f6
         ("funnel", ("FunnelModel", "FunnelBaseModel")),
         ("gemma", "GemmaModel"),
         ("git", "GitModel"),
