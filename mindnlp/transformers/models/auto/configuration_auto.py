--- conflicted
+++ resolved
@@ -81,12 +81,8 @@
         ("esm", "EsmConfig"),
         ("falcon", "FalconConfig"),
         ("flava", "FlavaConfig"),
-<<<<<<< HEAD
         ("fnet", "FNetConfig"),
-        ("focalnet","FocalNetConfig"),
-=======
         ("focalnet", "FocalNetConfig"),
->>>>>>> 541ba7f6
         ("funnel", "FunnelConfig"),
         ("fastspeech2_conformer", "FastSpeech2ConformerConfig"),
         ("gemma", "GemmaConfig"),
